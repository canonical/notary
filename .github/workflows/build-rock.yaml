--- conflicted
+++ resolved
@@ -37,8 +37,7 @@
         run: |
           sleep 30
           docker logs gocert
-<<<<<<< HEAD
-          curl -k https://localhost:3000 2>&1 | grep GoCert
+          curl -k https://localhost:3000/certificate_requests.html 2>&1 | grep "Certificate Requests"
 
       - name: Test if pebble notify fires correctly
         id: test_notify
@@ -86,9 +85,6 @@
           docker exec gocert /usr/bin/pebble notices
           docker exec gocert /usr/bin/pebble notices | grep gocert\\.com/certificate/update
           docker exec gocert /usr/bin/pebble notice 3
-=======
-          curl -k https://localhost:3000/certificate_requests.html 2>&1 | grep "Certificate Requests"
->>>>>>> fce043de
         
       - uses: actions/upload-artifact@v4
         if: steps.test_notify.outcome == 'success'
