name: Build ROCK

on:
  workflow_call:

jobs:
  build-rock:
    runs-on: ubuntu-22.04
    steps:
      - name: Checkout repository
        uses: actions/checkout@v4
      - uses: canonical/craft-actions/rockcraft-pack@main
        id: rockcraft
        with:
          rockcraft-channel: edge
<<<<<<< HEAD
      - name: Import the image to Docker registry
        run: |
          sudo rockcraft.skopeo --insecure-policy copy oci-archive:${{ steps.rockcraft.outputs.rock }} docker-daemon:gocert:latest
=======
  
      - name: Import the image to Docker registry
        run: |
          sudo rockcraft.skopeo --insecure-policy copy oci-archive:${{ steps.rockcraft.outputs.rock }} docker-daemon:gocert:latest

>>>>>>> 34fc01a7
      - name: Create files required by GoCert
        run: |
          printf 'key_path:  "/etc/config/key.pem"\ncert_path: "/etc/config/cert.pem"\ndb_path: "/etc/config/certs.db"\nport: 3000\npebble_notifications: true\n' > config.yaml
          openssl req -newkey rsa:2048 -nodes -keyout key.pem -x509 -days 1 -out cert.pem -subj "/CN=githubaction.example"

      - name: Run the image
        run: |
          docker run -d -p 3000:3000 --name gocert gocert:latest
      - name: Load config
        run: |
          docker exec gocert /usr/bin/pebble mkdir /etc/config
          docker cp key.pem gocert:/etc/config/key.pem
          docker cp cert.pem gocert:/etc/config/cert.pem
          docker cp config.yaml gocert:/etc/config/config.yaml
          docker restart gocert
      - name: Check if GoCert frontend is loaded
        run: |
          sleep 30
          docker logs gocert
          curl -k https://localhost:3000/certificate_requests.html 2>&1 | grep "Certificate Requests"

      - name: Test if pebble notify fires correctly
        id: test_notify
        run : |
          curl -XPOST -k -d '-----BEGIN CERTIFICATE REQUEST-----
          MIIC5zCCAc8CAQAwRzEWMBQGA1UEAwwNMTAuMTUyLjE4My41MzEtMCsGA1UELQwk
          MzlhY2UxOTUtZGM1YS00MzJiLTgwOTAtYWZlNmFiNGI0OWNmMIIBIjANBgkqhkiG
          9w0BAQEFAAOCAQ8AMIIBCgKCAQEAjM5Wz+HRtDveRzeDkEDM4ornIaefe8d8nmFi
          pUat9qCU3U9798FR460DHjCLGxFxxmoRitzHtaR4ew5H036HlGB20yas/CMDgSUI
          69DyAsyPwEJqOWBGO1LL50qXdl5/jOkO2voA9j5UsD1CtWSklyhbNhWMpYqj2ObW
          XcaYj9Gx/TwYhw8xsJ/QRWyCrvjjVzH8+4frfDhBVOyywN7sq+I3WwCbyBBcN8uO
          yae0b/q5+UJUiqgpeOAh/4Y7qI3YarMj4cm7dwmiCVjedUwh65zVyHtQUfLd8nFW
          Kl9775mNBc1yicvKDU3ZB5hZ1MZtpbMBwaA1yMSErs/fh5KaXwIDAQABoFswWQYJ
          KoZIhvcNAQkOMUwwSjBIBgNVHREEQTA/hwQKmLc1gjd2YXVsdC1rOHMtMC52YXVs
          dC1rOHMtZW5kcG9pbnRzLnZhdWx0LnN2Yy5jbHVzdGVyLmxvY2FsMA0GCSqGSIb3
          DQEBCwUAA4IBAQCJt8oVDbiuCsik4N5AOJIT7jKsMb+j0mizwjahKMoCHdx+zv0V
          FGkhlf0VWPAdEu3gHdJfduX88WwzJ2wBBUK38UuprAyvfaZfaYUgFJQNC6DH1fIa
          uHYEhvNJBdFJHaBvW7lrSFi57fTA9IEPrB3m/XN3r2F4eoHnaJJqHZmMwqVHck87
          cAQXk3fvTWuikHiCHqqdSdjDYj/8cyiwCrQWpV245VSbOE0WesWoEnSdFXVUfE1+
          RSKeTRuuJMcdGqBkDnDI22myj0bjt7q8eqBIjTiLQLnAFnQYpcCrhc8dKU9IJlv1
          H9Hay4ZO9LRew3pEtlx2WrExw/gpUcWM8rTI
          -----END CERTIFICATE REQUEST-----' 'https://localhost:3000/api/v1/certificate_requests'
          curl -XPOST -k -d '-----BEGIN CERTIFICATE-----
          MIIDrDCCApSgAwIBAgIURKr+jf7hj60SyAryIeN++9wDdtkwDQYJKoZIhvcNAQEL
          BQAwOTELMAkGA1UEBhMCVVMxKjAoBgNVBAMMIXNlbGYtc2lnbmVkLWNlcnRpZmlj
          YXRlcy1vcGVyYXRvcjAeFw0yNDAzMjcxMjQ4MDRaFw0yNTAzMjcxMjQ4MDRaMEcx
          FjAUBgNVBAMMDTEwLjE1Mi4xODMuNTMxLTArBgNVBC0MJDM5YWNlMTk1LWRjNWEt
          NDMyYi04MDkwLWFmZTZhYjRiNDljZjCCASIwDQYJKoZIhvcNAQEBBQADggEPADCC
          AQoCggEBAIzOVs/h0bQ73kc3g5BAzOKK5yGnn3vHfJ5hYqVGrfaglN1Pe/fBUeOt
          Ax4wixsRccZqEYrcx7WkeHsOR9N+h5RgdtMmrPwjA4ElCOvQ8gLMj8BCajlgRjtS
          y+dKl3Zef4zpDtr6APY+VLA9QrVkpJcoWzYVjKWKo9jm1l3GmI/Rsf08GIcPMbCf
          0EVsgq7441cx/PuH63w4QVTsssDe7KviN1sAm8gQXDfLjsmntG/6uflCVIqoKXjg
          If+GO6iN2GqzI+HJu3cJoglY3nVMIeuc1ch7UFHy3fJxVipfe++ZjQXNconLyg1N
          2QeYWdTGbaWzAcGgNcjEhK7P34eSml8CAwEAAaOBnTCBmjAhBgNVHSMEGjAYgBYE
          FN/vgl9cAapV7hH9lEyM7qYS958aMB0GA1UdDgQWBBRJJDZkHr64VqTC24DPQVld
          Ba3iPDAMBgNVHRMBAf8EAjAAMEgGA1UdEQRBMD+CN3ZhdWx0LWs4cy0wLnZhdWx0
          LWs4cy1lbmRwb2ludHMudmF1bHQuc3ZjLmNsdXN0ZXIubG9jYWyHBAqYtzUwDQYJ
          KoZIhvcNAQELBQADggEBAEH9NTwDiSsoQt/QXkWPMBrB830K0dlwKl5WBNgVxFP+
          hSfQ86xN77jNSp2VxOksgzF9J9u/ubAXvSFsou4xdP8MevBXoFJXeqMERq5RW3gc
          WyhXkzguv3dwH+n43GJFP6MQ+n9W/nPZCUQ0Iy7ueAvj0HFhGyZzAE2wxNFZdvCs
          gCX3nqYpp70oZIFDrhmYwE5ij5KXlHD4/1IOfNUKCDmQDgGPLI1tVtwQLjeRq7Hg
          XVelpl/LXTQawmJyvDaVT/Q9P+WqoDiMjrqF6Sy7DzNeeccWVqvqX5TVS6Ky56iS
          Mvo/+PAJHkBciR5Xn+Wg2a+7vrZvT6CBoRSOTozlLSM=
          -----END CERTIFICATE-----' 'https://localhost:3000/api/v1/certificate_requests/1/certificate'
          docker exec gocert /usr/bin/pebble notices
          docker exec gocert /usr/bin/pebble notices | grep gocert\\.com/certificate/update
          docker exec gocert /usr/bin/pebble notice 3
        
      - uses: actions/upload-artifact@v4
        if: steps.test_notify.outcome == 'success'
        with:

          name: rock
          path: ${{ steps.rockcraft.outputs.rock }}<|MERGE_RESOLUTION|>--- conflicted
+++ resolved
@@ -13,17 +13,10 @@
         id: rockcraft
         with:
           rockcraft-channel: edge
-<<<<<<< HEAD
-      - name: Import the image to Docker registry
-        run: |
-          sudo rockcraft.skopeo --insecure-policy copy oci-archive:${{ steps.rockcraft.outputs.rock }} docker-daemon:gocert:latest
-=======
   
       - name: Import the image to Docker registry
         run: |
           sudo rockcraft.skopeo --insecure-policy copy oci-archive:${{ steps.rockcraft.outputs.rock }} docker-daemon:gocert:latest
-
->>>>>>> 34fc01a7
       - name: Create files required by GoCert
         run: |
           printf 'key_path:  "/etc/config/key.pem"\ncert_path: "/etc/config/cert.pem"\ndb_path: "/etc/config/certs.db"\nport: 3000\npebble_notifications: true\n' > config.yaml
