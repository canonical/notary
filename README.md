--- conflicted
+++ resolved
@@ -30,13 +30,8 @@
 | key_path             | string  | path to the private key for enabling HTTPS connections |
 | cert_path            | string  | path to a PEM formatted certificate for enabling HTTPS connections |
 | db_path              | string  | path to a sqlite database file. If the file does not exist GoCert will attempt to create it. |
-<<<<<<< HEAD
 | port                 | integer (0-65535)  | port number on which GoCert will listen for all incoming API and frontend connections. |
-| pebble_notifications | boolean | Allow GoCert to send pebble notices on certificate events (create, update, delete). Pebble needs to be running on the same system as GoCert. Read more about it [here](https://github.com/canonical/pebble?tab=readme-ov-file#notices). |
-=======
-| port                 | integer  | port number on which GoCert will listen for all incoming API and frontend connections. |
 | pebble_notifications | boolean | Allow GoCert to send pebble notices on certificate events (create, update, delete). Pebble needs to be running on the same system as GoCert. Read more about Pebble Notices [here](https://github.com/canonical/pebble?tab=readme-ov-file#notices). |
->>>>>>> 99c6a7cc
 
 An example config file may look like:
 
