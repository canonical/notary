package server

import (
	"crypto/rand"
	"encoding/json"
	"errors"
	"fmt"
	"io"
	"io/fs"
	"log"
	"math/big"
	"net/http"
	"strconv"
	"strings"
	"time"

	"github.com/canonical/gocert/internal/certdb"
	metrics "github.com/canonical/gocert/internal/metrics"
	"github.com/canonical/gocert/ui"
	"github.com/golang-jwt/jwt"
	"golang.org/x/crypto/bcrypt"
)

// NewGoCertRouter takes in an environment struct, passes it along to any handlers that will need
// access to it, and takes an http.Handler that will be used to handle metrics.
// then builds and returns it for a server to consume
func NewGoCertRouter(env *Environment) http.Handler {
	apiV1Router := http.NewServeMux()
	apiV1Router.HandleFunc("GET /certificate_requests", GetCertificateRequests(env))
	apiV1Router.HandleFunc("POST /certificate_requests", PostCertificateRequest(env))
	apiV1Router.HandleFunc("GET /certificate_requests/{id}", GetCertificateRequest(env))
	apiV1Router.HandleFunc("DELETE /certificate_requests/{id}", DeleteCertificateRequest(env))
	apiV1Router.HandleFunc("POST /certificate_requests/{id}/certificate", PostCertificate(env))
	apiV1Router.HandleFunc("POST /certificate_requests/{id}/certificate/reject", RejectCertificate(env))
	apiV1Router.HandleFunc("DELETE /certificate_requests/{id}/certificate", DeleteCertificate(env))

	apiV1Router.HandleFunc("GET /accounts/{id}", GetUserAccount(env))
	apiV1Router.HandleFunc("GET /accounts", GetUserAccounts(env))
	apiV1Router.HandleFunc("POST /accounts", PostUserAccount(env))
	apiV1Router.HandleFunc("DELETE /accounts/{id}", DeleteUserAccount(env))

	apiV1Router.HandleFunc("POST /login", Login(env))

	m := metrics.NewMetricsSubsystem(env.DB)
	frontendHandler := newFrontendFileServer()

	router := http.NewServeMux()
	router.HandleFunc("/status", HealthCheck)
	router.Handle("/metrics", m.Handler)
	router.Handle("/api/v1/", http.StripPrefix("/api/v1", apiV1Router))
	router.Handle("/", frontendHandler)

	ctx := middlewareContext{metrics: m}
	middleware := createMiddlewareStack(
		metricsMiddleware(&ctx),
		loggingMiddleware(&ctx),
	)
	return middleware(router)
}

// newFrontendFileServer uses the embedded ui output files as the base for a file server
func newFrontendFileServer() http.Handler {
	frontendFS, err := fs.Sub(ui.FrontendFS, "out")
	if err != nil {
		log.Fatal(err)
	}

	fileServer := http.FileServer(http.FS(frontendFS))

	return http.HandlerFunc(func(w http.ResponseWriter, r *http.Request) {
		path := r.URL.Path
		if strings.HasSuffix(path, "/") || path == "/" {
			path = "/certificate_requests.html"
		} else if !strings.Contains(path, ".") {
			path += ".html"
		}
		r.URL.Path = path
		fileServer.ServeHTTP(w, r)
	})
}

// the health check endpoint simply returns a http.StatusOK
func HealthCheck(w http.ResponseWriter, r *http.Request) {
	w.WriteHeader(http.StatusOK) //nolint:errcheck
}

// GetCertificateRequests returns all of the Certificate Requests
func GetCertificateRequests(env *Environment) http.HandlerFunc {
	return func(w http.ResponseWriter, r *http.Request) {
		certs, err := env.DB.RetrieveAllCSRs()
		if err != nil {
			logErrorAndWriteResponse(err.Error(), http.StatusInternalServerError, w)
			return
		}
		body, err := json.Marshal(certs)
		if err != nil {
			logErrorAndWriteResponse(err.Error(), http.StatusInternalServerError, w)
			return
		}
		if _, err := w.Write(body); err != nil {
			logErrorAndWriteResponse(err.Error(), http.StatusInternalServerError, w)
		}
	}
}

// PostCertificateRequest creates a new Certificate Request, and returns the id of the created row
func PostCertificateRequest(env *Environment) http.HandlerFunc {
	return func(w http.ResponseWriter, r *http.Request) {
		csr, err := io.ReadAll(r.Body)
		if err != nil {
			logErrorAndWriteResponse(err.Error(), http.StatusInternalServerError, w)
			return
		}
		id, err := env.DB.CreateCSR(string(csr))
		if err != nil {
			if strings.Contains(err.Error(), "UNIQUE constraint failed") {
				logErrorAndWriteResponse("given csr already recorded", http.StatusBadRequest, w)
				return
			}
			if strings.Contains(err.Error(), "csr validation failed") {
				logErrorAndWriteResponse(err.Error(), http.StatusBadRequest, w)
				return
			}
			logErrorAndWriteResponse(err.Error(), http.StatusInternalServerError, w)
			return
		}
		w.WriteHeader(http.StatusCreated)
		if _, err := w.Write([]byte(strconv.FormatInt(id, 10))); err != nil {
			logErrorAndWriteResponse(err.Error(), http.StatusInternalServerError, w)
		}
	}
}

// GetCertificateRequests receives an id as a path parameter, and
// returns the corresponding Certificate Request
func GetCertificateRequest(env *Environment) http.HandlerFunc {
	return func(w http.ResponseWriter, r *http.Request) {
		id := r.PathValue("id")
		cert, err := env.DB.RetrieveCSR(id)
		if err != nil {
			if errors.Is(err, certdb.ErrIdNotFound) {
				logErrorAndWriteResponse(err.Error(), http.StatusNotFound, w)
				return
			}
			logErrorAndWriteResponse(err.Error(), http.StatusInternalServerError, w)
			return
		}
		body, err := json.Marshal(cert)
		if err != nil {
			logErrorAndWriteResponse(err.Error(), http.StatusInternalServerError, w)
			return
		}
		if _, err := w.Write(body); err != nil {
			logErrorAndWriteResponse(err.Error(), http.StatusInternalServerError, w)
		}
	}
}

// DeleteCertificateRequest handler receives an id as a path parameter,
// deletes the corresponding Certificate Request, and returns a http.StatusNoContent on success
func DeleteCertificateRequest(env *Environment) http.HandlerFunc {
	return func(w http.ResponseWriter, r *http.Request) {
		id := r.PathValue("id")
		insertId, err := env.DB.DeleteCSR(id)
		if err != nil {
			if errors.Is(err, certdb.ErrIdNotFound) {
				logErrorAndWriteResponse(err.Error(), http.StatusNotFound, w)
				return
			}
			logErrorAndWriteResponse(err.Error(), http.StatusInternalServerError, w)
			return
		}
		w.WriteHeader(http.StatusAccepted)
		if _, err := w.Write([]byte(strconv.FormatInt(insertId, 10))); err != nil {
			logErrorAndWriteResponse(err.Error(), http.StatusInternalServerError, w)
		}
	}
}

// PostCertificate handler receives an id as a path parameter,
// and attempts to add a given certificate to the corresponding certificate request
func PostCertificate(env *Environment) http.HandlerFunc {
	return func(w http.ResponseWriter, r *http.Request) {
		cert, err := io.ReadAll(r.Body)
		if err != nil {
			logErrorAndWriteResponse(err.Error(), http.StatusBadRequest, w)
			return
		}
		id := r.PathValue("id")
		insertId, err := env.DB.UpdateCSR(id, string(cert))
		if err != nil {
			if errors.Is(err, certdb.ErrIdNotFound) ||
				err.Error() == "certificate does not match CSR" ||
				strings.Contains(err.Error(), "cert validation failed") {
				logErrorAndWriteResponse(err.Error(), http.StatusBadRequest, w)
				return
			}
			logErrorAndWriteResponse(err.Error(), http.StatusInternalServerError, w)
			return
		}
		insertIdStr := strconv.FormatInt(insertId, 10)
		if env.SendPebbleNotifications {
			err := SendPebbleNotification("gocert.com/certificate/update", insertIdStr)
			if err != nil {
				log.Printf("pebble notify failed: %s. continuing silently.", err.Error())
			}
		}
		w.WriteHeader(http.StatusCreated)
		if _, err := w.Write([]byte(insertIdStr)); err != nil {
			logErrorAndWriteResponse(err.Error(), http.StatusInternalServerError, w)
		}
	}
}

func RejectCertificate(env *Environment) http.HandlerFunc {
	return func(w http.ResponseWriter, r *http.Request) {
		id := r.PathValue("id")
		insertId, err := env.DB.UpdateCSR(id, "rejected")
		if err != nil {
			if errors.Is(err, certdb.ErrIdNotFound) {
				logErrorAndWriteResponse(err.Error(), http.StatusNotFound, w)
				return
			}
			logErrorAndWriteResponse(err.Error(), http.StatusInternalServerError, w)
			return
		}
		insertIdStr := strconv.FormatInt(insertId, 10)
		if env.SendPebbleNotifications {
			err := SendPebbleNotification("gocert.com/certificate/update", insertIdStr)
			if err != nil {
				log.Printf("pebble notify failed: %s. continuing silently.", err.Error())
			}
		}
		w.WriteHeader(http.StatusAccepted)
		if _, err := w.Write([]byte(insertIdStr)); err != nil {
			logErrorAndWriteResponse(err.Error(), http.StatusInternalServerError, w)
		}
	}
}

// DeleteCertificate handler receives an id as a path parameter,
// and attempts to add a given certificate to the corresponding certificate request
func DeleteCertificate(env *Environment) http.HandlerFunc {
	return func(w http.ResponseWriter, r *http.Request) {
		id := r.PathValue("id")
		insertId, err := env.DB.UpdateCSR(id, "")
		if err != nil {
			if errors.Is(err, certdb.ErrIdNotFound) {
				logErrorAndWriteResponse(err.Error(), http.StatusBadRequest, w)
				return
			}
			logErrorAndWriteResponse(err.Error(), http.StatusInternalServerError, w)
			return
		}
		insertIdStr := strconv.FormatInt(insertId, 10)
		if env.SendPebbleNotifications {
			err := SendPebbleNotification("gocert.com/certificate/update", insertIdStr)
			if err != nil {
				log.Printf("pebble notify failed: %s. continuing silently.", err.Error())
			}
		}
		w.WriteHeader(http.StatusAccepted)
		if _, err := w.Write([]byte(insertIdStr)); err != nil {
			logErrorAndWriteResponse(err.Error(), http.StatusInternalServerError, w)
		}
	}
}

// GetUserAccounts returns all users from the database
func GetUserAccounts(env *Environment) http.HandlerFunc {
	return func(w http.ResponseWriter, r *http.Request) {
		users, err := env.DB.RetrieveAllUsers()
		if err != nil {
			logErrorAndWriteResponse(err.Error(), http.StatusInternalServerError, w)
			return
		}
		for i := range users {
			users[i].Password = ""
		}
		body, err := json.Marshal(users)
		if err != nil {
			logErrorAndWriteResponse(err.Error(), http.StatusInternalServerError, w)
			return
		}
		if _, err := w.Write(body); err != nil {
			logErrorAndWriteResponse(err.Error(), http.StatusInternalServerError, w)
		}
	}
}

// GetUserAccount receives an id as a path parameter, and
// returns the corresponding User Account
func GetUserAccount(env *Environment) http.HandlerFunc {
	return func(w http.ResponseWriter, r *http.Request) {
		id := r.PathValue("id")
		userAccount, err := env.DB.RetrieveUser(id)
		if err != nil {
			if errors.Is(err, certdb.ErrIdNotFound) {
				logErrorAndWriteResponse(err.Error(), http.StatusNotFound, w)
				return
			}
			logErrorAndWriteResponse(err.Error(), http.StatusInternalServerError, w)
			return
		}
		userAccount.Password = ""
		body, err := json.Marshal(userAccount)
		if err != nil {
			logErrorAndWriteResponse(err.Error(), http.StatusInternalServerError, w)
			return
		}
		if _, err := w.Write(body); err != nil {
			logErrorAndWriteResponse(err.Error(), http.StatusInternalServerError, w)
		}
	}
}

// PostUserAccount creates a new User Account, and returns the id of the created row
func PostUserAccount(env *Environment) http.HandlerFunc {
	return func(w http.ResponseWriter, r *http.Request) {
		var user certdb.User
		if err := json.NewDecoder(r.Body).Decode(&user); err != nil {
			logErrorAndWriteResponse("Invalid JSON format", http.StatusBadRequest, w)
			return
		}
		if user.Username == "" {
			logErrorAndWriteResponse("Username is required", http.StatusBadRequest, w)
			return
		}
		if user.Password == "" {
			generatedPassword, err := GeneratePassword(8)
			if err != nil {
				logErrorAndWriteResponse("Failed to generate password", http.StatusInternalServerError, w)
				return
			}
			user.Password = generatedPassword
		}
		users, err := env.DB.RetrieveAllUsers()
		if err != nil {
			logErrorAndWriteResponse("Failed to retrieve users: "+err.Error(), http.StatusInternalServerError, w)
			return
		}

		permission := "0"
		if len(users) == 0 {
			permission = "1" //if this is the first user it will be admin
		}
		id, err := env.DB.CreateUser(user.Username, user.Password, permission)
		if err != nil {
			if strings.Contains(err.Error(), "UNIQUE constraint failed") {
				logErrorAndWriteResponse("user with given username already exists", http.StatusBadRequest, w)
				return
			}
			logErrorAndWriteResponse(err.Error(), http.StatusInternalServerError, w)
			return
		}

		w.Header().Set("Content-Type", "application/json")
		w.WriteHeader(http.StatusCreated)
		response, err := json.Marshal(map[string]any{"id": id, "password": user.Password})
		if err != nil {
			logErrorAndWriteResponse("Error marshaling response", http.StatusInternalServerError, w)
		}
		if _, err := w.Write(response); err != nil {
			logErrorAndWriteResponse(err.Error(), http.StatusInternalServerError, w)
		}
	}
}

<<<<<<< HEAD
func Login(env *Environment) http.HandlerFunc {
	return func(w http.ResponseWriter, r *http.Request) {
		var userRequest certdb.User
		if err := json.NewDecoder(r.Body).Decode(&userRequest); err != nil {
			logErrorAndWriteResponse("Invalid JSON format", http.StatusBadRequest, w)
			return
		}
		if userRequest.Username == "" {
			logErrorAndWriteResponse("Username is required", http.StatusBadRequest, w)
			return
		}
		if userRequest.Password == "" {
			logErrorAndWriteResponse("Password is required", http.StatusBadRequest, w)
			return
		}
		userAccount, err := env.DB.RetrieveUserByUsername(userRequest.Username)
		if err != nil {
			status := http.StatusInternalServerError
			if errors.Is(err, certdb.ErrIdNotFound) {
				logErrorAndWriteResponse("The username or password is incorrect. Try again.", http.StatusUnauthorized, w)
				return
			}
			logErrorAndWriteResponse(err.Error(), status, w)
			return
		}
		if err := bcrypt.CompareHashAndPassword([]byte(userAccount.Password), []byte(userRequest.Password)); err != nil {
			logErrorAndWriteResponse("The username or password is incorrect. Try again.", http.StatusUnauthorized, w)
			return
		}
		jwt, err := generateJWT(userRequest.Username, env.jwtSecret, userAccount.Permissions)
		if err != nil {
			logErrorAndWriteResponse(err.Error(), http.StatusInternalServerError, w)
			return
		}
		w.WriteHeader(http.StatusOK)
		if _, err := w.Write([]byte(jwt)); err != nil {
=======
// DeleteUserAccount handler receives an id as a path parameter,
// deletes the corresponding User Account, and returns a http.StatusNoContent on success
func DeleteUserAccount(env *Environment) http.HandlerFunc {
	return func(w http.ResponseWriter, r *http.Request) {
		id := r.PathValue("id")
		insertId, err := env.DB.DeleteUser(id)
		if err != nil {
			if errors.Is(err, certdb.ErrIdNotFound) {
				logErrorAndWriteResponse(err.Error(), http.StatusNotFound, w)
				return
			}
			logErrorAndWriteResponse(err.Error(), http.StatusInternalServerError, w)
			return
		}
		w.WriteHeader(http.StatusAccepted)
		if _, err := w.Write([]byte(strconv.FormatInt(insertId, 10))); err != nil {
>>>>>>> 412bb63d
			logErrorAndWriteResponse(err.Error(), http.StatusInternalServerError, w)
		}
	}
}

// logErrorAndWriteResponse is a helper function that logs any error and writes it back as an http response
func logErrorAndWriteResponse(msg string, status int, w http.ResponseWriter) {
	errMsg := fmt.Sprintf("error: %s", msg)
	log.Println(errMsg)
	w.WriteHeader(status)
	if _, err := w.Write([]byte(errMsg)); err != nil {
		logErrorAndWriteResponse(err.Error(), http.StatusInternalServerError, w)
	}
}

var GeneratePassword = func(length int) (string, error) {
	const charset = "abcdefghijklmnopqrstuvwxyzABCDEFGHIJKLMNOPQRSTUVWXYZ0123456789&*?@"
	b := make([]byte, length)
	for i := range b {
		n, err := rand.Int(rand.Reader, big.NewInt(int64(len(charset))))
		if err != nil {
			return "", err
		}
		b[i] = charset[n.Int64()]
	}
	return string(b), nil
}

// Helper function to generate a JWT
func generateJWT(username, jwtSecret string, permissions int) (string, error) {
	token := jwt.NewWithClaims(jwt.SigningMethodHS256, jwt.MapClaims{
		"username":    username,
		"permissions": permissions,
		"exp":         time.Now().Add(time.Hour * 1).Unix(),
	})
	tokenString, err := token.SignedString([]byte(jwtSecret))
	if err != nil {
		return "", err
	}

	return tokenString, nil
}<|MERGE_RESOLUTION|>--- conflicted
+++ resolved
@@ -366,7 +366,27 @@
 	}
 }
 
-<<<<<<< HEAD
+// DeleteUserAccount handler receives an id as a path parameter,
+// deletes the corresponding User Account, and returns a http.StatusNoContent on success
+func DeleteUserAccount(env *Environment) http.HandlerFunc {
+	return func(w http.ResponseWriter, r *http.Request) {
+		id := r.PathValue("id")
+		insertId, err := env.DB.DeleteUser(id)
+		if err != nil {
+			if errors.Is(err, certdb.ErrIdNotFound) {
+				logErrorAndWriteResponse(err.Error(), http.StatusNotFound, w)
+				return
+			}
+			logErrorAndWriteResponse(err.Error(), http.StatusInternalServerError, w)
+			return
+		}
+		w.WriteHeader(http.StatusAccepted)
+		if _, err := w.Write([]byte(strconv.FormatInt(insertId, 10))); err != nil {
+			logErrorAndWriteResponse(err.Error(), http.StatusInternalServerError, w)
+		}
+	}
+}
+
 func Login(env *Environment) http.HandlerFunc {
 	return func(w http.ResponseWriter, r *http.Request) {
 		var userRequest certdb.User
@@ -403,24 +423,6 @@
 		}
 		w.WriteHeader(http.StatusOK)
 		if _, err := w.Write([]byte(jwt)); err != nil {
-=======
-// DeleteUserAccount handler receives an id as a path parameter,
-// deletes the corresponding User Account, and returns a http.StatusNoContent on success
-func DeleteUserAccount(env *Environment) http.HandlerFunc {
-	return func(w http.ResponseWriter, r *http.Request) {
-		id := r.PathValue("id")
-		insertId, err := env.DB.DeleteUser(id)
-		if err != nil {
-			if errors.Is(err, certdb.ErrIdNotFound) {
-				logErrorAndWriteResponse(err.Error(), http.StatusNotFound, w)
-				return
-			}
-			logErrorAndWriteResponse(err.Error(), http.StatusInternalServerError, w)
-			return
-		}
-		w.WriteHeader(http.StatusAccepted)
-		if _, err := w.Write([]byte(strconv.FormatInt(insertId, 10))); err != nil {
->>>>>>> 412bb63d
 			logErrorAndWriteResponse(err.Error(), http.StatusInternalServerError, w)
 		}
 	}
