package db

import "fmt"

type CertificateFilter struct {
	ID  *int64
	PEM *string
}

func ByCertificateID(id int64) CertificateFilter {
	return CertificateFilter{ID: &id}
}

func ByCertificatePEM(pem string) CertificateFilter {
	return CertificateFilter{PEM: &pem}
}

func (filter *CertificateFilter) AsCertificate() *Certificate {
	var certRow Certificate

	switch {
	case filter.ID != nil:
		certRow = Certificate{CertificateID: *filter.ID}
	case filter.PEM != nil:
		certRow = Certificate{CertificatePEM: *filter.PEM}
	default:
		panic(fmt.Errorf("%w: empty filter: only certificate ID or PEM is supported but none was provided", ErrInvalidFilter))
	}
	return &certRow
}

type CSRFilter struct {
	ID  *int64
	PEM *string
}

func ByCSRID(id int64) CSRFilter {
	return CSRFilter{ID: &id}
}

func ByCSRPEM(pem string) CSRFilter {
	return CSRFilter{PEM: &pem}
}

func (filter *CSRFilter) AsCertificateRequest() *CertificateRequest {
	var csrRow CertificateRequest

	switch {
	case filter.ID != nil:
		csrRow = CertificateRequest{CSR_ID: *filter.ID}
	case filter.PEM != nil:
		csrRow = CertificateRequest{CSR: *filter.PEM}
	default:
		panic(fmt.Errorf("%w: only CSR ID or PEM is supported but none was provided", ErrInvalidFilter))
	}
	return &csrRow
}

func (filter *CSRFilter) AsCertificateRequestWithChain() *CertificateRequestWithChain {
	var csrRow CertificateRequestWithChain

	switch {
	case filter.ID != nil:
		csrRow = CertificateRequestWithChain{CSR_ID: *filter.ID}
	case filter.PEM != nil:
		csrRow = CertificateRequestWithChain{CSR: *filter.PEM}
	default:
		panic(fmt.Errorf("%w: only CSR ID or PEM is supported but none was provided", ErrInvalidFilter))
	}
	return &csrRow
}

type UserFilter struct {
	ID       *int64
	Username *string
}

func ByUserID(id int64) UserFilter {
	return UserFilter{ID: &id}
}

func ByUsername(username string) UserFilter {
	return UserFilter{Username: &username}
}

func (filter *UserFilter) AsUser() *User {
	var userRow User

	switch {
	case filter.ID != nil:
		userRow = User{ID: *filter.ID}
	case filter.Username != nil:
		userRow = User{Username: *filter.Username}
	default:
		panic(fmt.Errorf("%w: only user ID or username is supported but none was provided", ErrInvalidFilter))
	}
	return &userRow
}

type PrivateKeyFilter struct {
	ID *int64
}

func ByPrivateKeyID(id int64) PrivateKeyFilter {
	return PrivateKeyFilter{ID: &id}
}

<<<<<<< HEAD
=======
func ByPrivateKeyPEM(pem string) PrivateKeyFilter {
	return PrivateKeyFilter{PEM: &pem}
}

func (filter *PrivateKeyFilter) AsPrivateKey() *PrivateKey {
	var pkRow PrivateKey

	switch {
	case filter.ID != nil:
		pkRow = PrivateKey{PrivateKeyID: *filter.ID}
	case filter.PEM != nil:
		pkRow = PrivateKey{PrivateKeyPEM: *filter.PEM}
	default:
		panic(fmt.Errorf("%w: only private key ID or PEM is supported but none was provided", ErrInvalidFilter))
	}
	return &pkRow
}

>>>>>>> cf0f13ab
type CertificateAuthorityFilter struct {
	ID    *int64
	CSRID *int64
	// CSRPEM        *string
	CertificateID *int64
}

func ByCertificateAuthorityID(id int64) CertificateAuthorityFilter {
	return CertificateAuthorityFilter{ID: &id}
}

func ByCertificateAuthorityCSRID(id int64) CertificateAuthorityFilter {
	return CertificateAuthorityFilter{CSRID: &id}
}

func ByCertificateAuthorityCertificateID(id int64) CertificateAuthorityFilter {
	return CertificateAuthorityFilter{CertificateID: &id}
}

func (filter *CertificateAuthorityFilter) AsCertificateAuthority() *CertificateAuthority {
	var CARow CertificateAuthority

	switch {
	case filter.ID != nil:
		CARow = CertificateAuthority{CertificateAuthorityID: *filter.ID}
	case filter.CSRID != nil:
		CARow = CertificateAuthority{CSRID: *filter.CSRID}
	case filter.CertificateID != nil:
		CARow = CertificateAuthority{CertificateID: *filter.CertificateID}
	default:
		panic(fmt.Errorf("%w: only CA ID, CSR ID or Certificate ID is supported but none was provided", ErrInvalidFilter))
	}
	return &CARow
}

type CertificateAuthorityDenormalizedFilter struct {
	ID     *int64
	CSRPEM *string
}

func ByCertificateAuthorityDenormalizedCSRPEM(pem string) CertificateAuthorityDenormalizedFilter {
	return CertificateAuthorityDenormalizedFilter{CSRPEM: &pem}
}

func ByCertificateAuthorityDenormalizedID(id int64) CertificateAuthorityDenormalizedFilter {
	return CertificateAuthorityDenormalizedFilter{ID: &id}
}

func (filter *CertificateAuthorityDenormalizedFilter) AsCertificateAuthorityDenormalized() *CertificateAuthorityDenormalized {
	var CADenormalizedRow CertificateAuthorityDenormalized

	switch {
	case filter.ID != nil:
		CADenormalizedRow = CertificateAuthorityDenormalized{CertificateAuthorityID: *filter.ID}
	case filter.CSRPEM != nil:
		CADenormalizedRow = CertificateAuthorityDenormalized{CSRPEM: *filter.CSRPEM}
	default:
		panic(fmt.Errorf("%w: only CA ID or CSR PEM is supported but none was provided", ErrInvalidFilter))
	}
	return &CADenormalizedRow
}<|MERGE_RESOLUTION|>--- conflicted
+++ resolved
@@ -105,27 +105,18 @@
 	return PrivateKeyFilter{ID: &id}
 }
 
-<<<<<<< HEAD
-=======
-func ByPrivateKeyPEM(pem string) PrivateKeyFilter {
-	return PrivateKeyFilter{PEM: &pem}
-}
-
 func (filter *PrivateKeyFilter) AsPrivateKey() *PrivateKey {
 	var pkRow PrivateKey
 
 	switch {
 	case filter.ID != nil:
 		pkRow = PrivateKey{PrivateKeyID: *filter.ID}
-	case filter.PEM != nil:
-		pkRow = PrivateKey{PrivateKeyPEM: *filter.PEM}
 	default:
 		panic(fmt.Errorf("%w: only private key ID or PEM is supported but none was provided", ErrInvalidFilter))
 	}
 	return &pkRow
 }
 
->>>>>>> cf0f13ab
 type CertificateAuthorityFilter struct {
 	ID    *int64
 	CSRID *int64
