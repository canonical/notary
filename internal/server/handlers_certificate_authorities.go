package server

import (
	"bytes"
	"crypto/rand"
	"crypto/rsa"
	"crypto/x509"
	"crypto/x509/pkix"
	"encoding/json"
	"encoding/pem"
	"errors"
	"fmt"
	"math/big"
	"net/http"
	"strconv"
	"strings"
	"time"

	"github.com/canonical/notary/internal/db"
	"go.uber.org/zap"
)

const nextUpdateYears = 1

type CertificateAuthority struct {
	ID             int64       `json:"id"`
	Status         db.CAStatus `json:"status"`
	PrivateKeyPEM  string      `json:"private_key,omitempty"`
	CertificatePEM string      `json:"certificate"`
	CSRPEM         string      `json:"csr"`
	CRL            string      `json:"crl"`
}

type CRL struct {
	CRL string `json:"crl"`
}

type CreateCertificateAuthorityParams struct {
	SelfSigned bool `json:"self_signed"`

	CommonName          string `json:"common_name"`
	SANsDNS             string `json:"sans_dns"`
	CountryName         string `json:"country_name"`
	StateOrProvinceName string `json:"state_or_province_name"`
	LocalityName        string `json:"locality_name"`
	OrganizationName    string `json:"organization_name"`
	OrganizationalUnit  string `json:"organizational_unit_name"`
	NotValidAfter       string `json:"not_valid_after"`
}

type UpdateCertificateAuthorityParams struct {
	Status string `json:"status,omitempty"`
}

type UploadCertificateToCertificateAuthorityParams struct {
	CertificateChain string `json:"certificate_chain"`
}

type SignCertificateRequestParams struct {
	CertificateAuthorityID string `json:"certificate_authority_id"`
}

type SignCertificateAuthorityParams struct {
	CertificateAuthorityID string `json:"certificate_authority_id"`
}

func (params *CreateCertificateAuthorityParams) IsValid() (bool, error) {
	// If a country is provided, it must be exactly two letters (ISO 3166-1 alpha-2).
	if params.CountryName != "" && len(params.CountryName) != 2 {
		return false, fmt.Errorf("country_name must be a 2-letter ISO code")
	}

	// If not_valid_after is provided, it must be a valid RFC3339 timestamp and in the future.
	if params.NotValidAfter != "" {
		notValidAfter, err := time.Parse(time.RFC3339, params.NotValidAfter)
		if err != nil {
			return false, fmt.Errorf("not_valid_after must be a valid RFC3339 timestamp")
		}
		if !notValidAfter.After(time.Now()) {
			return false, errors.New("not_valid_after must be a future time")
		}
	}
	return true, nil
}

func (updateCAParams *UpdateCertificateAuthorityParams) IsValid() (bool, error) {
	if updateCAParams.Status == "" {
		return false, errors.New("status is required")
	}
	if _, err := db.NewStatusFromString(updateCAParams.Status); err != nil {
		return false, err
	}
	return true, nil
}

func (params *UploadCertificateToCertificateAuthorityParams) IsValid() (bool, error) {
	if strings.TrimSpace(params.CertificateChain) == "" {
		return false, errors.New("certificate_chain is required")
	}

	rest := []byte(params.CertificateChain)
	var found bool
	for {
		var block *pem.Block
		block, rest = pem.Decode(rest)
		if block == nil {
			break
		}
		if block.Type != "CERTIFICATE" {
			return false, fmt.Errorf("unexpected PEM block type: expected CERTIFICATE")
		}
		_, err := x509.ParseCertificate(block.Bytes)
		if err != nil {
			return false, fmt.Errorf("failed to parse certificate: %v", err)
		}
		found = true
	}

	if !found {
		return false, errors.New("no valid certificate found in certificate_chain")
	}

	return true, nil
}

// createCertificateAuthority uses the input fields from the CA certificate generation form to create
// an x.509 certificate request, a private key, a CRL, and optionally a self-signed certificate. It returns them as PEM strings.
func createCertificateAuthority(fields CreateCertificateAuthorityParams) (string, string, string, string, error) {
	// Create the private key for the CA
	priv, err := rsa.GenerateKey(rand.Reader, 4096)
	if err != nil {
		return "", "", "", "", fmt.Errorf("error creating certificate authority: %w", err)
	}
	privPEM := new(bytes.Buffer)
	err = pem.Encode(privPEM, &pem.Block{
		Type:  "RSA PRIVATE KEY",
		Bytes: x509.MarshalPKCS1PrivateKey(priv),
	})
	if err != nil {
		return "", "", "", "", fmt.Errorf("error creating certificate authority: %w", err)
	}
	skiHash := generateSKI(priv)
	// Create the certificate request for the CA
	csrTemplate := &x509.CertificateRequest{
		Subject: pkix.Name{
			CommonName:         fields.CommonName,
			Country:            []string{fields.CountryName},
			Province:           []string{fields.StateOrProvinceName},
			Locality:           []string{fields.LocalityName},
			Organization:       []string{fields.OrganizationName},
			OrganizationalUnit: []string{fields.OrganizationalUnit},
		},
		DNSNames: []string{fields.SANsDNS},
	}
	if fields.SANsDNS != "" {
		csrTemplate.DNSNames = []string{fields.SANsDNS}
	}
	csrBytes, err := x509.CreateCertificateRequest(rand.Reader, csrTemplate, priv)
	if err != nil {
		return "", "", "", "", fmt.Errorf("error creating certificate authority: %w", err)
	}
	csrPEM := new(bytes.Buffer)
	err = pem.Encode(csrPEM, &pem.Block{
		Type:  "CERTIFICATE REQUEST",
		Bytes: csrBytes,
	})
	if err != nil {
		return "", "", "", "", fmt.Errorf("error creating certificate authority: %w", err)
	}
	// If this is not a self-signed CA, don't create a self-signed certificate
	if !fields.SelfSigned {
		return csrPEM.String(), privPEM.String(), "", "", nil
	}
	template := &x509.Certificate{
		SerialNumber: big.NewInt(time.Now().UnixNano()),
		Subject: pkix.Name{
			CommonName:         fields.CommonName,
			Country:            []string{fields.CountryName},
			Province:           []string{fields.StateOrProvinceName},
			Locality:           []string{fields.LocalityName},
			Organization:       []string{fields.OrganizationName},
			OrganizationalUnit: []string{fields.OrganizationalUnit},
		},
		SubjectKeyId:          skiHash,
		NotBefore:             time.Now(),
		KeyUsage:              x509.KeyUsageCertSign | x509.KeyUsageCRLSign,
		ExtKeyUsage:           []x509.ExtKeyUsage{x509.ExtKeyUsageServerAuth},
		BasicConstraintsValid: true,
		IsCA:                  true,
	}

	if fields.NotValidAfter != "" {
		notAfter, err := time.Parse(time.RFC3339, fields.NotValidAfter)
		if err != nil {
			return "", "", "", "", fmt.Errorf("error creating certificate authority: %w", err)
		}
		template.NotAfter = notAfter
	} else {
		template.NotAfter = time.Now().AddDate(10, 0, 0) // Default 10 years
	}
	derBytes, err := x509.CreateCertificate(rand.Reader, template, template, &priv.PublicKey, priv)
	if err != nil {
		return "", "", "", "", fmt.Errorf("error creating certificate authority: %w", err)
	}
	certPEM := new(bytes.Buffer)
	err = pem.Encode(certPEM, &pem.Block{
		Type:  "CERTIFICATE",
		Bytes: derBytes,
	})
	if err != nil {
		return "", "", "", "", fmt.Errorf("error creating certificate authority: %w", err)
	}
	crlBytes, err := x509.CreateRevocationList(rand.Reader, &x509.RevocationList{
		Number:     big.NewInt(time.Now().UnixNano()),
		ThisUpdate: time.Now(),
		NextUpdate: time.Now().AddDate(nextUpdateYears, 0, 0),
	}, template, priv)
	if err != nil {
		return "", "", "", "", fmt.Errorf("error creating certificate authority: %w", err)
	}
	crlPEM := new(bytes.Buffer)
	err = pem.Encode(crlPEM, &pem.Block{Type: "X509 CRL", Bytes: crlBytes})
	if err != nil {
		return "", "", "", "", fmt.Errorf("error creating certificate authority: %w", err)
	}
	return csrPEM.String(), privPEM.String(), crlPEM.String(), certPEM.String(), nil
}

// ListCertificateAuthorities handler returns a list of all Certificate Authorities
// It returns a 200 OK on success
func ListCertificateAuthorities(env *HandlerConfig) http.HandlerFunc {
	return func(w http.ResponseWriter, r *http.Request) {
		cas, err := env.DB.ListDenormalizedCertificateAuthorities()
		if err != nil {
			writeError(w, http.StatusInternalServerError, "Internal Error", err, env.Logger)
			return
		}
		caResponse := make([]CertificateAuthority, len(cas))
		for i, ca := range cas {
			caResponse[i] = CertificateAuthority{
				ID:             ca.CertificateAuthorityID,
				Status:         ca.Status,
				PrivateKeyPEM:  "",
				CSRPEM:         ca.CSRPEM,
				CertificatePEM: ca.CertificateChain,
				CRL:            ca.CRL,
			}
		}
		err = writeResponse(w, caResponse, http.StatusOK)
		if err != nil {
			writeError(w, http.StatusInternalServerError, "internal error", err, env.Logger)
			return
		}
	}
}

// CreateCertificateAuthority handler creates a new Certificate Authority
// It returns a 201 Created on success
func CreateCertificateAuthority(env *HandlerConfig) http.HandlerFunc {
	return func(w http.ResponseWriter, r *http.Request) {
		var params CreateCertificateAuthorityParams
		if err := json.NewDecoder(r.Body).Decode(&params); err != nil {
			writeError(w, http.StatusBadRequest, "Invalid JSON format", err, env.Logger)
			return
		}
		valid, err := params.IsValid()
		if !valid {
			writeError(w, http.StatusBadRequest, fmt.Errorf("Invalid request: %s", err).Error(), err, env.Logger)
			return
		}
		csrPEM, privPEM, crlPEM, certPEM, err := createCertificateAuthority(params)
		if err != nil {
			writeError(w, http.StatusInternalServerError, "Failed to create certificate authority", err, env.Logger)
			return
		}
		var newCAID int64
		if certPEM != "" {
			newCAID, err = env.DB.CreateCertificateAuthority(strings.TrimSpace(csrPEM), strings.TrimSpace(privPEM), strings.TrimSpace(crlPEM), strings.TrimSpace(certPEM+certPEM))
		} else {
			newCAID, err = env.DB.CreateCertificateAuthority(strings.TrimSpace(csrPEM), strings.TrimSpace(privPEM), "", "")
		}
		if err != nil {
			writeError(w, http.StatusInternalServerError, "Failed to create certificate authority", err, env.Logger)
			return
		}

		successResponse := CreateSuccessResponse{Message: "Certificate Authority created successfully", ID: newCAID}
		err = writeResponse(w, successResponse, http.StatusCreated)
		if err != nil {
			writeError(w, http.StatusInternalServerError, "internal error", err, env.Logger)
			return
		}
	}
}

// GetCertificateAuthority handler returns a Certificate Authority given its id
// It returns a 200 OK on success
func GetCertificateAuthority(env *HandlerConfig) http.HandlerFunc {
	return func(w http.ResponseWriter, r *http.Request) {
		id := r.PathValue("id")
		idNum, err := strconv.ParseInt(id, 10, 64)
		if err != nil {
			writeError(w, http.StatusBadRequest, "Invalid ID", err, env.Logger)
			return
		}

		ca, err := env.DB.GetDenormalizedCertificateAuthority(db.ByCertificateAuthorityID(idNum))
		if err != nil {
			if errors.Is(err, db.ErrNotFound) {
				writeError(w, http.StatusNotFound, "Not Found", err, env.Logger)
				return
			}
			writeError(w, http.StatusInternalServerError, "Internal Error", err, env.Logger)
			return
		}
		caResponse := CertificateAuthority{
			ID:             ca.CertificateAuthorityID,
			Status:         ca.Status,
			PrivateKeyPEM:  "",
			CSRPEM:         ca.CSRPEM,
			CertificatePEM: ca.CertificateChain,
			CRL:            ca.CRL,
		}

		err = writeResponse(w, caResponse, http.StatusOK)
		if err != nil {
			writeError(w, http.StatusInternalServerError, "internal error", err, env.Logger)
			return
		}
	}
}

// UpdateCertificateAuthority handler updates a Certificate Authority given its id
// It returns a 200 OK on success
func UpdateCertificateAuthority(env *HandlerConfig) http.HandlerFunc {
	return func(w http.ResponseWriter, r *http.Request) {
		id := r.PathValue("id")
		idNum, err := strconv.ParseInt(id, 10, 64)
		if err != nil {
			writeError(w, http.StatusBadRequest, "Invalid ID", err, env.Logger)
			return
		}
		var params UpdateCertificateAuthorityParams
		if err := json.NewDecoder(r.Body).Decode(&params); err != nil {
			writeError(w, http.StatusBadRequest, "Invalid JSON format", err, env.Logger)
			return
		}
		valid, err := params.IsValid()
		if !valid {
			writeError(w, http.StatusBadRequest, fmt.Errorf("Invalid request: %s", err).Error(), err, env.Logger)
			return
		}
		status, err := db.NewStatusFromString(params.Status)
		if err != nil {
			writeError(w, http.StatusBadRequest, fmt.Errorf("Invalid request: %s", err).Error(), err, env.Logger)
			return
		}
		err = env.DB.UpdateCertificateAuthorityStatus(db.ByCertificateAuthorityID(idNum), status)
		if err != nil {
			if errors.Is(err, db.ErrNotFound) {
				writeError(w, http.StatusNotFound, "Not Found", err, env.Logger)
				return
			}
			writeError(w, http.StatusInternalServerError, "Internal Error", err, env.Logger)
			return
		}

		successResponse := SuccessResponse{Message: "success"}
		err = writeResponse(w, successResponse, http.StatusOK)
		if err != nil {
			writeError(w, http.StatusInternalServerError, "internal error", err, env.Logger)
			return
		}
	}
}

// DeleteCertificateAuthority handler deletes a Certificate Authority given its id
// It returns a 200 OK on success
func DeleteCertificateAuthority(env *HandlerConfig) http.HandlerFunc {
	return func(w http.ResponseWriter, r *http.Request) {
		id := r.PathValue("id")
		idNum, err := strconv.ParseInt(id, 10, 64)
		if err != nil {
			writeError(w, http.StatusBadRequest, "Invalid ID", err, env.Logger)
			return
		}

		err = env.DB.DeleteCertificateAuthority(db.ByCertificateAuthorityID(idNum))
		if err != nil {
			if errors.Is(err, db.ErrNotFound) {
				writeError(w, http.StatusNotFound, "Not Found", err, env.Logger)
				return
			}
			writeError(w, http.StatusInternalServerError, "Internal Error", err, env.Logger)
			return
		}
		successResponse := SuccessResponse{Message: "success"}
		err = writeResponse(w, successResponse, http.StatusOK)
		if err != nil {
			writeError(w, http.StatusInternalServerError, "internal error", err, env.Logger)
			return
		}
	}
}

// PostCertificateAuthorityCertificate handler uploads a certificate chain to a Certificate Authority given its id
// It returns a 201 Created on success
func PostCertificateAuthorityCertificate(env *HandlerConfig) http.HandlerFunc {
	return func(w http.ResponseWriter, r *http.Request) {
		id := r.PathValue("id")
		idNum, err := strconv.ParseInt(id, 10, 64)
		if err != nil {
			writeError(w, http.StatusBadRequest, "Invalid ID", err, env.Logger)
			return
		}
		var UploadCertificateToCertificateAuthorityParams UploadCertificateToCertificateAuthorityParams
		if err := json.NewDecoder(r.Body).Decode(&UploadCertificateToCertificateAuthorityParams); err != nil {
			writeError(w, http.StatusBadRequest, "Invalid JSON format", err, env.Logger)
			return
		}
		valid, err := UploadCertificateToCertificateAuthorityParams.IsValid()
		if !valid {
			writeError(w, http.StatusBadRequest, fmt.Errorf("Invalid request: %s", err).Error(), err, env.Logger)
			return
		}

		err = env.DB.UpdateCertificateAuthorityCertificate(db.ByCertificateAuthorityID(idNum), UploadCertificateToCertificateAuthorityParams.CertificateChain)
		if err != nil {
			if errors.Is(err, db.ErrNotFound) {
				writeError(w, http.StatusNotFound, "Not Found", err, env.Logger)
				return
			}
			writeError(w, http.StatusInternalServerError, "Internal Error", err, env.Logger)
			return
		}
		err = writeResponse(w, SuccessResponse{Message: "success"}, http.StatusCreated)
		if err != nil {
			writeError(w, http.StatusInternalServerError, "internal error", err, env.Logger)
			return
		}
	}
}

// SignCertificateAuthority handler receives the ID of an existing active certificate authority in Notary
// to sign any pending intermediate certificate authority available in Notary.
// It returns a 202 Accepted on success.
func SignCertificateAuthority(env *HandlerConfig) http.HandlerFunc {
	return func(w http.ResponseWriter, r *http.Request) {
		id := r.PathValue("id")
		idNum, err := strconv.ParseInt(id, 10, 64)
		if err != nil {
			writeError(w, http.StatusInternalServerError, "Internal Error", err, env.Logger)
			return
		}
		var signCertificateAuthorityParams SignCertificateAuthorityParams
		if err := json.NewDecoder(r.Body).Decode(&signCertificateAuthorityParams); err != nil {
			writeError(w, http.StatusBadRequest, "Invalid JSON format", err, env.Logger)
			return
		}
		caIDInt, err := strconv.ParseInt(signCertificateAuthorityParams.CertificateAuthorityID, 10, 64)
		if err != nil {
<<<<<<< HEAD
			writeError(w, http.StatusInternalServerError, "Internal Error", err, env.Logger)
=======
			writeError(w, http.StatusInternalServerError, "Internal Error")
>>>>>>> 109811da
			return
		}
		caToBeSigned, err := env.DB.GetCertificateAuthority(db.ByCertificateAuthorityID(idNum))
		if err != nil {
			writeError(w, http.StatusInternalServerError, "Internal Error", err, env.Logger)
			return
		}
		err = env.DB.SignCertificateRequest(db.ByCSRID(caToBeSigned.CSRID), db.ByCertificateAuthorityID(caIDInt), env.ExternalHostname)
		if err != nil {
			if errors.Is(err, db.ErrNotFound) {
				writeError(w, http.StatusNotFound, "Not Found", err, env.Logger)
				return
			}
			writeError(w, http.StatusInternalServerError, "Internal Error", err, env.Logger)
			return
		}
		if env.SendPebbleNotifications {
			err := SendPebbleNotification(CertificateUpdate, idNum)
			if err != nil {
				env.Logger.Warn("pebble notify failed", zap.Error(err))
			}
		}
		successResponse := SuccessResponse{Message: "success"}
		err = writeResponse(w, successResponse, http.StatusAccepted)
		if err != nil {
			writeError(w, http.StatusInternalServerError, "internal error", err, env.Logger)
			return
		}
	}
}

// GetCertificateAuthorityCRL handler returns the CRL of the associated CA
// It returns a 200 OK on success
func GetCertificateAuthorityCRL(env *HandlerConfig) http.HandlerFunc {
	return func(w http.ResponseWriter, r *http.Request) {
		id := r.PathValue("id")
		idNum, err := strconv.ParseInt(id, 10, 64)
		if err != nil {
			writeError(w, http.StatusBadRequest, "Invalid ID", err, env.Logger)
			return
		}

		ca, err := env.DB.GetDenormalizedCertificateAuthority(db.ByCertificateAuthorityID(idNum))
		if err != nil {
			if errors.Is(err, db.ErrNotFound) {
				writeError(w, http.StatusNotFound, "Not Found", err, env.Logger)
				return
			}
			writeError(w, http.StatusInternalServerError, "Internal Error", err, env.Logger)
			return
		}
		crlResponse := CRL{CRL: ca.CRL}

		err = writeResponse(w, crlResponse, http.StatusOK)
		if err != nil {
			writeError(w, http.StatusInternalServerError, "internal error", err, env.Logger)
			return
		}
	}
}

// RevokeCertificateAuthorityCertificate handler receives an id as a path parameter,
// and revokes the corresponding certificate by placing the certificate serial number to the CRL
// It returns a 200 OK on success
func RevokeCertificateAuthorityCertificate(env *HandlerConfig) http.HandlerFunc {
	return func(w http.ResponseWriter, r *http.Request) {
		id := r.PathValue("id")
		idNum, err := strconv.ParseInt(id, 10, 64)
		if err != nil {
			writeError(w, http.StatusBadRequest, "Invalid ID", err, env.Logger)
			return
		}
		ca, err := env.DB.GetCertificateAuthority(db.ByCertificateAuthorityID(idNum))
		if err != nil {
			log.Println(err)
			if errors.Is(err, db.ErrNotFound) {
				writeError(w, http.StatusNotFound, "Not Found")
				return
			}
			writeError(w, http.StatusInternalServerError, "Internal Error")
			return
		}
		err = env.DB.RevokeCertificate(db.ByCSRID(ca.CSRID))
		if err != nil {
			env.Logger.Warn("could not revoke certificate", zap.Error(err))
			if errors.Is(err, db.ErrNotFound) {
				writeError(w, http.StatusNotFound, "Not Found", err, env.Logger)
				return
			}
			writeError(w, http.StatusInternalServerError, "Internal Error", err, env.Logger)
			return
		}
		if env.SendPebbleNotifications {
			err := SendPebbleNotification(CertificateUpdate, idNum)
			if err != nil {
				env.Logger.Warn("pebble notify failed", zap.Error(err))
			}
		}
		successResponse := SuccessResponse{Message: "success"}
		err = writeResponse(w, successResponse, http.StatusAccepted)
		if err != nil {
			writeError(w, http.StatusInternalServerError, "internal error", err, env.Logger)
			return
		}
	}
}<|MERGE_RESOLUTION|>--- conflicted
+++ resolved
@@ -459,11 +459,7 @@
 		}
 		caIDInt, err := strconv.ParseInt(signCertificateAuthorityParams.CertificateAuthorityID, 10, 64)
 		if err != nil {
-<<<<<<< HEAD
-			writeError(w, http.StatusInternalServerError, "Internal Error", err, env.Logger)
-=======
-			writeError(w, http.StatusInternalServerError, "Internal Error")
->>>>>>> 109811da
+			writeError(w, http.StatusInternalServerError, "Internal Error", err, env.Logger)
 			return
 		}
 		caToBeSigned, err := env.DB.GetCertificateAuthority(db.ByCertificateAuthorityID(idNum))
