--- conflicted
+++ resolved
@@ -16,26 +16,12 @@
 	tempDir := t.TempDir()
 	db_path := filepath.Join(tempDir, "db.sqlite3")
 
-<<<<<<< HEAD
-	s, err := server.New(8000, []byte(cert), []byte(key), db_path, "example.com", false)
-=======
-	certPath := filepath.Join("testdata", "cert.pem")
-	cert, err := os.ReadFile(certPath)
-	if err != nil {
-		t.Fatalf("cannot read file: %s", err)
-	}
-	keyPath := filepath.Join("testdata", "key.pem")
-	key, err := os.ReadFile(keyPath)
-	if err != nil {
-		t.Fatalf("cannot read file: %s", err)
-	}
 	l, err := zap.NewDevelopment()
 	if err != nil {
 		t.Fatalf("cannot create logger: %s", err)
 	}
 	noneEncryptionBackend := encryption_backend.NoEncryptionBackend{}
-	s, err := server.New(8000, cert, key, db_path, "example.com", false, l, noneEncryptionBackend)
->>>>>>> b2ceb4c9
+  s, err := server.New(8000, []byte(cert), []byte(key), db_path, "example.com", false, l, noneEncryptionBackend)
 	if err != nil {
 		t.Errorf("Error occurred: %s", err)
 	}
@@ -45,21 +31,12 @@
 }
 
 func TestInvalidKeyFailure(t *testing.T) {
-<<<<<<< HEAD
-	_, err := server.New(8000, []byte(cert), []byte{}, "notary.db", "example.com", false)
-=======
-	certPath := filepath.Join("testdata", "cert.pem")
-	cert, err := os.ReadFile(certPath)
-	if err != nil {
-		t.Fatalf("cannot read file: %s", err)
-	}
 	l, err := zap.NewDevelopment()
 	if err != nil {
 		t.Fatalf("cannot create logger: %s", err)
 	}
 	noneEncryptionBackend := encryption_backend.NoEncryptionBackend{}
-	_, err = server.New(8000, cert, []byte{}, "notary.db", "example.com", false, l, noneEncryptionBackend)
->>>>>>> b2ceb4c9
+	_, err = server.New(8000, []byte(cert), []byte{}, "notary.db", "example.com", false, l, noneEncryptionBackend)
 	if err == nil {
 		t.Errorf("No error was thrown for invalid key")
 	}
