import { useState, Dispatch, SetStateAction, useEffect, useRef } from "react"
import { UseMutationResult, useMutation, useQueryClient } from "react-query"
import { extractCSR, extractCert } from "../utils"
<<<<<<< HEAD
import { deleteCSR, rejectCSR } from "../queries"
import { ConfirmationModal } from "./modals"
import "./../globals.scss"
=======
import { deleteCSR, rejectCSR, revokeCertificate } from "../queries"
import { ConfirmationModal, SubmitCertificateModal, SuccessNotification } from "./components"
>>>>>>> f9b8f1a3

type rowProps = {
    id: number,
    csr: string,
    certificate: string

    ActionMenuExpanded: number
    setActionMenuExpanded: Dispatch<SetStateAction<number>>
}
export type ConfirmationModalData = {
    func: () => void
    warningText: string
} | null

export default function Row({ id, csr, certificate, ActionMenuExpanded, setActionMenuExpanded }: rowProps) {
    const [successNotification, setSuccessNotification] = useState<string | null>(null)
    const [detailsMenuOpen, setDetailsMenuOpen] = useState<boolean>(false)
    const [certificateFormOpen, setCertificateFormOpen] = useState<boolean>(false)
    const [confirmationModalData, setConfirmationModalData] = useState<ConfirmationModalData>(null)

    const csrObj = extractCSR(csr)
    const certObj = extractCert(certificate)

    const queryClient = useQueryClient()
    const deleteMutation = useMutation(deleteCSR, {
        onSuccess: () => queryClient.invalidateQueries('csrs')
    })
    const rejectMutation = useMutation(rejectCSR, {
        onSuccess: () => queryClient.invalidateQueries('csrs')
    })
    const revokeMutation = useMutation(revokeCertificate, {
        onSuccess: () => queryClient.invalidateQueries('csrs')
    })
    const mutationFunc = (mutation: UseMutationResult<any, unknown, string, unknown>) => {
        mutation.mutate(id.toString())
    }

    const handleCopy = () => {
        navigator.clipboard.writeText(csr).then(function () {
            setSuccessNotification("CSR copied to clipboard")
            setTimeout(() => {
                setSuccessNotification(null);
            }, 2500);
        }, function (err) {
            console.error('could not copy text: ', err);
        });
    }
    const handleDownload = () => {
        const blob = new Blob([csr], { type: 'text/plain' });
        const link = document.createElement('a');
        link.href = URL.createObjectURL(blob);
        link.download = "csr-" + id.toString() + ".pem"; // TODO: change this to <csr-commonname>.pem
        document.body.appendChild(link);
        link.click();
        document.body.removeChild(link);
        URL.revokeObjectURL(link.href);
    };
    const handleReject = () => {
        setConfirmationModalData({
            func: () => mutationFunc(rejectMutation),
            warningText: "Rejecting a Certificate Request means the CSR will remain in this application, but its status will be moved to rejected and the associated certificate will be deleted if there is any. This action cannot be undone."
        })
    }
    const handleDelete = () => {
        setConfirmationModalData({
            func: () => mutationFunc(deleteMutation),
            warningText: "Deleting a Certificate Request means this row will be completely removed from the application. This action cannot be undone."
        })
    }
    const handleRevoke = () => {
        setConfirmationModalData({
            func: () => mutationFunc(revokeMutation),
            warningText: "Revoking a Certificate will delete it from the table. This action cannot be undone."
        })
    }


    const toggleActionMenu = () => {
        if (ActionMenuExpanded == id) {
            setActionMenuExpanded(0)
        } else {
            setActionMenuExpanded(id)
        }
    }
    const getFieldDisplay = (key: string, field: string | undefined) => (
        field ? (
            <p>
                <b>{key}</b>: {field}
            </p>
        ) : null
    );

    return (
        <>
            <tr>
                <td className="" width={5} aria-label="id">{id}</td>
                <td className="">
                    <button
                        className="u-toggle p-contextual-menu__toggle p-button--base is-small"
                        aria-controls="expanded-row"
                        aria-expanded={detailsMenuOpen ? "true" : "false"}
                        onClick={() => setDetailsMenuOpen(!detailsMenuOpen)}>
                        <i className="p-icon--chevron-down p-contextual-menu__indicator"></i>
                    </button>
                    <span>{csrObj.commonName}</span>
                </td>
                <td className="" aria-label="csr-status">{certificate == "" ? "outstanding" : (certificate == "rejected" ? "rejected" : "fulfilled")}</td>
                <td className="" aria-label="certificate-expiry-date">{certificate == "" ? "" : (certificate == "rejected" ? "" : certObj?.notAfter)}</td>
                <td className="has-overflow" data-heading="Actions">
                    <span className="p-contextual-menu--center u-no-margin--bottom">
                        <button
                            className="p-contextual-menu__toggle p-button--base is-small u-no-margin--bottom"
                            aria-label="action-menu-button"
                            aria-controls="action-menu"
                            aria-expanded={ActionMenuExpanded == id ? "true" : "false"}
                            aria-haspopup="true"
                            onClick={toggleActionMenu}
                            onBlur={toggleActionMenu}>
                            <i className="p-icon--menu p-contextual-menu__indicator"></i>
                        </button>
                        {successNotification && <SuccessNotification successMessage={successNotification} />}
                        <span className="p-contextual-menu__dropdown" id="action-menu" aria-hidden={ActionMenuExpanded == id ? "false" : "true"}>
                            <span className="p-contextual-menu__group">
                                <button className="p-contextual-menu__link" onMouseDown={handleCopy}>Copy Certificate Request to Clipboard</button>
                                <button className="p-contextual-menu__link" onMouseDown={handleDownload}>Download Certificate Request</button>
                                {certificate == "rejected" ?
                                    <button className="p-contextual-menu__link" disabled={true} onMouseDown={handleReject}>Reject Certificate Request</button> :
                                    <button className="p-contextual-menu__link" onMouseDown={handleReject}>Reject Certificate Request</button>}
                                <button className="p-contextual-menu__link" onMouseDown={handleDelete}>Delete Certificate Request</button>
                            </span>
                            <span className="p-contextual-menu__group">
                                <button className="p-contextual-menu__link" onMouseDown={() => setCertificateFormOpen(true)}>Upload Certificate</button>
                                {certificate == "rejected" || certificate == "" ?
                                    <button className="p-contextual-menu__link" disabled={true} onMouseDown={handleRevoke}>Revoke Certificate</button> :
                                    <button className="p-contextual-menu__link" onMouseDown={handleRevoke}>Revoke Certificate</button>
                                }
                            </span>
                        </span>
                    </span>
                </td>
                <td id="expanded-row" className="p-table__expanding-panel" aria-hidden={detailsMenuOpen ? "false" : "true"}>
                    <div className="col-8">
                        <div className="certificate-info">
                            {getFieldDisplay("Common Name", csrObj.commonName)}
                            {getFieldDisplay("Subject Alternative Name DNS", csrObj.sansDns && csrObj.sansDns.length > 0 ? csrObj.sansDns.join(', ') : "")}
                            {getFieldDisplay("Subject Alternative Name IP addresses", csrObj.sansIp && csrObj.sansIp.length > 0 ? csrObj.sansIp.join(', ') : "")}
                            {getFieldDisplay("Country", csrObj.country)}
                            {getFieldDisplay("State or Province", csrObj.stateOrProvince)}
                            {getFieldDisplay("Locality", csrObj.locality)}
                            {getFieldDisplay("Organization", csrObj.organization)}
                            {getFieldDisplay("Organizational Unit", csrObj.OrganizationalUnitName)}
                            {getFieldDisplay("Email Address", csrObj.emailAddress)}
                            <p><b>Certificate request for a certificate authority</b>: {csrObj.is_ca ? "Yes" : "No"}</p>
                        </div>
                    </div>
                </td>
            </tr>
            {confirmationModalData != null && <ConfirmationModal modalData={confirmationModalData} setModalData={setConfirmationModalData} />}
            {certificateFormOpen && <SubmitCertificateModal id={id.toString()} csr={csr} cert={certificate} setFormOpen={setCertificateFormOpen} />}
        </>
    )
}<|MERGE_RESOLUTION|>--- conflicted
+++ resolved
@@ -1,14 +1,9 @@
 import { useState, Dispatch, SetStateAction, useEffect, useRef } from "react"
 import { UseMutationResult, useMutation, useQueryClient } from "react-query"
 import { extractCSR, extractCert } from "../utils"
-<<<<<<< HEAD
-import { deleteCSR, rejectCSR } from "../queries"
-import { ConfirmationModal } from "./modals"
-import "./../globals.scss"
-=======
 import { deleteCSR, rejectCSR, revokeCertificate } from "../queries"
 import { ConfirmationModal, SubmitCertificateModal, SuccessNotification } from "./components"
->>>>>>> f9b8f1a3
+import "./../globals.scss"
 
 type rowProps = {
     id: number,
