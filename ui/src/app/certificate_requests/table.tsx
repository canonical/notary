import { useContext, useState, Dispatch, SetStateAction } from "react"
import { AsideContext } from "../nav"
import Row from "./row"
import { CSREntry } from "../types"

<<<<<<< HEAD
=======
function EmptyState({ asideOpen, setAsideOpen }: { asideOpen: boolean, setAsideOpen: Dispatch<SetStateAction<boolean>> }) {
    return (
        <caption>
            <div className="p-strip">
                <div className="row">
                    <div className="col-8 col-medium-4 col-small-3">
                        <p className="p-heading--4">No CSRs available yet.</p>
                        <button className="u-no-margin--bottom p-button--positive" aria-label="add-csr-button" onClick={() => setAsideOpen(true)}>Add New CSR</button>
                    </div>
                </div>
            </div>
        </caption>
    )
}
>>>>>>> 34fc01a7

type TableProps = {
    csrs: CSREntry[]
}

function sortByCSRStatus(a: CSREntry, b: CSREntry) {
    const aCSRStatus = a.Certificate == "" ? "outstanding" : (a.Certificate == "rejected" ? "rejected" : "fulfilled")
    const bCSRStatus = b.Certificate == "" ? "outstanding" : (b.Certificate == "rejected" ? "rejected" : "fulfilled")
    if (aCSRStatus < bCSRStatus) {
        return -1;
    } else if (aCSRStatus > bCSRStatus) {
        return 1;
    } else {
        return 0;
    }
}

function sortByCertStatus(a: CSREntry, b: CSREntry) {
    const aCertStatus = (a.Certificate == "" ? "" : (a.Certificate == "rejected" ? "" : "date"))
    const bCertStatus = (b.Certificate == "" ? "" : (b.Certificate == "rejected" ? "" : "date"))
    if (aCertStatus < bCertStatus) {
        return -1;
    } else if (aCertStatus > bCertStatus) {
        return 1;
    } else {
        return 0;
    }
}

export function CertificateRequestsTable({ csrs: rows }: TableProps) {
    const { isOpen: isAsideOpen, setIsOpen: setAsideIsOpen } = useContext(AsideContext)

    const [actionsMenuExpanded, setActionsMenuExpanded] = useState<number>(0)
    const [sortedColumn, setSortedColumn] = useState<string>('none')
    const [sortDescending, setSortDescending] = useState<boolean>(true)
    const sortedRows = () => {
        switch (sortedColumn) {
            case "csr":
                return (sortDescending ? rows.sort(sortByCSRStatus).reverse() : rows.sort(sortByCSRStatus))
            case "cert":
                return (sortDescending ? rows.sort(sortByCertStatus).reverse() : rows.sort(sortByCertStatus))
            default:
                return rows
        }
    }
    return (
        <div className="p-panel">
            <div className="p-panel__header is-sticky">
                <h4 className="p-panel__title">Certificate Requests</h4>
                <div className="p-panel__controls">
                    {rows.length > 0 && <button className="u-no-margin--bottom p-button--positive" aria-label="add-csr-button" onClick={() => setAsideIsOpen(true)}>Add New CSR</button>}
                </div>
            </div>
            <div className="p-panel__content">
                <div className="u-fixed-width">
                    <table id="csr-table" aria-label="Certificate Requests Table" className="p-table--expanding">
                        <thead>
                            <tr>
                                <th>ID</th>
                                <th>Details</th>
                                <th aria-sort={sortedColumn == "csr" ? (sortDescending ? "descending" : "ascending") : "none"} onClick={() => { setSortedColumn('csr'); setSortDescending(!sortDescending) }}>CSR Status</th>
                                <th aria-sort={sortedColumn == "cert" ? (sortDescending ? "descending" : "ascending") : "none"} onClick={() => { setSortedColumn('cert'); setSortDescending(!sortDescending) }}>Certificate Expiry Date</th>
                                <th className="has-overflow">Actions</th>
                                <th aria-hidden="true"></th>
                            </tr>
                        </thead>
                        <tbody>
                            {
                                sortedRows().map((row) => (
                                    <Row key={row.ID} id={row.ID} csr={row.CSR} certificate={row.Certificate} ActionMenuExpanded={actionsMenuExpanded} setActionMenuExpanded={setActionsMenuExpanded} />
                                )
                                )}
                        </tbody>
                        {rows.length == 0 && <EmptyState asideOpen={isAsideOpen} setAsideOpen={setAsideIsOpen} />}
                    </table>
                </div>
            </div>
        </div>
    )
}<|MERGE_RESOLUTION|>--- conflicted
+++ resolved
@@ -3,8 +3,6 @@
 import Row from "./row"
 import { CSREntry } from "../types"
 
-<<<<<<< HEAD
-=======
 function EmptyState({ asideOpen, setAsideOpen }: { asideOpen: boolean, setAsideOpen: Dispatch<SetStateAction<boolean>> }) {
     return (
         <caption>
@@ -19,7 +17,6 @@
         </caption>
     )
 }
->>>>>>> 34fc01a7
 
 type TableProps = {
     csrs: CSREntry[]
