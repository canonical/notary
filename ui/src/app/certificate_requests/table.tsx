--- conflicted
+++ resolved
@@ -1,11 +1,7 @@
 import { useContext, useState, Dispatch, SetStateAction } from "react"
 import { AsideContext } from "../nav"
 import Row from "./row"
-<<<<<<< HEAD
 import { CSREntry } from "../types"
-
-=======
-import { CSREntry } from "./types"
 
 function EmptyState({ asideOpen, setAsideOpen }: { asideOpen: boolean, setAsideOpen: Dispatch<SetStateAction<boolean>> }) {
     return (
@@ -21,7 +17,6 @@
         </caption>
     )
 }
->>>>>>> 84ff6088
 
 type TableProps = {
     csrs: CSREntry[]
