--- conflicted
+++ resolved
@@ -36,10 +36,6 @@
             queryClient.invalidateQueries('csrs')
         },
     })
-<<<<<<< HEAD
-
-=======
->>>>>>> 34fc01a7
     const [CSRPEMString, setCSRPEMString] = useState<string>("")
     const handleTextChange = (event: ChangeEvent<HTMLTextAreaElement>) => {
         setCSRPEMString(event.target.value);
@@ -56,21 +52,8 @@
                 }
             };
             reader.readAsText(file);
-<<<<<<< HEAD
         }
     };
-    const CSRValidationElement = function () {
-        try {
-            extractCSR(CSRPEMString)
-        } catch (e) {
-            return <div><i className="p-icon--error"></i>Invalid CSR</div>
-        }
-        return <div><i className="p-icon--success"></i>Valid CSR</div>
-    }()
-=======
-        }
-    };
->>>>>>> 34fc01a7
     return (
         <aside className={"l-aside" + (isOpen ? "" : " is-collapsed")} id="aside-panel" aria-label="aside-panel" >
             <div className="p-panel">
@@ -92,14 +75,7 @@
                             <input type="file" name="upload" accept=".pem,.csr" onChange={handleFileChange}></input>
                         </div>
                         <div className="p-form__group row">
-<<<<<<< HEAD
-                            {CSRValidationElement}
-                            <button className="p-button--positive u-float-right" name="submit" onClick={() => mutation.mutate(CSRPEMString)} >
-                                Submit
-                            </button>
-=======
                             <SubmitCSR csrText={CSRPEMString} onClickFunc={() => mutation.mutate(CSRPEMString)} />
->>>>>>> 34fc01a7
                         </div>
                     </form>
                 </div>
